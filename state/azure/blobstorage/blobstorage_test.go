/*
Copyright 2021 The Dapr Authors
Licensed under the Apache License, Version 2.0 (the "License");
you may not use this file except in compliance with the License.
You may obtain a copy of the License at
    http://www.apache.org/licenses/LICENSE-2.0
Unless required by applicable law or agreed to in writing, software
distributed under the License is distributed on an "AS IS" BASIS,
WITHOUT WARRANTIES OR CONDITIONS OF ANY KIND, either express or implied.
See the License for the specific language governing permissions and
limitations under the License.
*/

package blobstorage

import (
	"context"
	"fmt"
	"testing"

	"github.com/stretchr/testify/assert"

	"github.com/dapr/components-contrib/state"
	"github.com/dapr/kit/logger"
)

func TestInit(t *testing.T) {
	m := state.Metadata{}
	s := NewAzureBlobStorageStore(logger.NewLogger("logger")).(*StateStore)
<<<<<<< HEAD
=======
	t.Run("Init with valid metadata", func(t *testing.T) {
		m.Properties = map[string]string{
			"accountName":   "acc",
			"accountKey":    "e+Dnvl8EOxYxV94nurVaRQ==",
			"containerName": "dapr",
		}
		err := s.Init(context.Background(), m)
		assert.Nil(t, err)
		assert.Equal(t, "https://acc.blob.core.windows.net/dapr", s.containerClient.URL())
	})
>>>>>>> d098e38d

	t.Run("Init with missing metadata", func(t *testing.T) {
		m.Properties = map[string]string{
			"invalidValue": "a",
		}
<<<<<<< HEAD
		err := s.Init(m)
		assert.Error(t, err)
		assert.Equal(t, err, fmt.Errorf("missing or empty accountName field from metadata"))
	})
=======
		err := s.Init(context.Background(), m)
		assert.NotNil(t, err)
		assert.Equal(t, err, fmt.Errorf("missing or empty accountName field from metadata"))
	})

	t.Run("Init with invalid account name", func(t *testing.T) {
		m.Properties = map[string]string{
			"accountName":   "invalid-account",
			"accountKey":    "e+Dnvl8EOxYxV94nurVaRQ==",
			"containerName": "dapr",
		}
		s.Init(context.Background(), m)
		err := s.Ping(context.Background())
		assert.NotNil(t, err)
	})
>>>>>>> d098e38d
}

func TestFileName(t *testing.T) {
	t.Run("Valid composite key", func(t *testing.T) {
		key := getFileName("app_id||key")
		assert.Equal(t, "key", key)
	})

	t.Run("No delimiter present", func(t *testing.T) {
		key := getFileName("key")
		assert.Equal(t, "key", key)
	})
}<|MERGE_RESOLUTION|>--- conflicted
+++ resolved
@@ -27,46 +27,15 @@
 func TestInit(t *testing.T) {
 	m := state.Metadata{}
 	s := NewAzureBlobStorageStore(logger.NewLogger("logger")).(*StateStore)
-<<<<<<< HEAD
-=======
-	t.Run("Init with valid metadata", func(t *testing.T) {
-		m.Properties = map[string]string{
-			"accountName":   "acc",
-			"accountKey":    "e+Dnvl8EOxYxV94nurVaRQ==",
-			"containerName": "dapr",
-		}
-		err := s.Init(context.Background(), m)
-		assert.Nil(t, err)
-		assert.Equal(t, "https://acc.blob.core.windows.net/dapr", s.containerClient.URL())
-	})
->>>>>>> d098e38d
 
 	t.Run("Init with missing metadata", func(t *testing.T) {
 		m.Properties = map[string]string{
 			"invalidValue": "a",
 		}
-<<<<<<< HEAD
-		err := s.Init(m)
+		err := s.Init(context.Background(), m)
 		assert.Error(t, err)
 		assert.Equal(t, err, fmt.Errorf("missing or empty accountName field from metadata"))
 	})
-=======
-		err := s.Init(context.Background(), m)
-		assert.NotNil(t, err)
-		assert.Equal(t, err, fmt.Errorf("missing or empty accountName field from metadata"))
-	})
-
-	t.Run("Init with invalid account name", func(t *testing.T) {
-		m.Properties = map[string]string{
-			"accountName":   "invalid-account",
-			"accountKey":    "e+Dnvl8EOxYxV94nurVaRQ==",
-			"containerName": "dapr",
-		}
-		s.Init(context.Background(), m)
-		err := s.Ping(context.Background())
-		assert.NotNil(t, err)
-	})
->>>>>>> d098e38d
 }
 
 func TestFileName(t *testing.T) {
