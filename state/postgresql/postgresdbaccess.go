/*
Copyright 2021 The Dapr Authors
Licensed under the Apache License, Version 2.0 (the "License");
you may not use this file except in compliance with the License.
You may obtain a copy of the License at
    http://www.apache.org/licenses/LICENSE-2.0
Unless required by applicable law or agreed to in writing, software
distributed under the License is distributed on an "AS IS" BASIS,
WITHOUT WARRANTIES OR CONDITIONS OF ANY KIND, either express or implied.
See the License for the specific language governing permissions and
limitations under the License.
*/

package postgresql

import (
	"context"
	"database/sql"
	"encoding/base64"
	"encoding/json"
	"errors"
	"fmt"
	"strconv"
	"time"

	"github.com/dapr/components-contrib/metadata"
	"github.com/dapr/components-contrib/state"
	"github.com/dapr/components-contrib/state/query"
	stateutils "github.com/dapr/components-contrib/state/utils"
	"github.com/dapr/kit/logger"
	"github.com/dapr/kit/ptr"

	// Blank import for the underlying Postgres driver.
	_ "github.com/jackc/pgx/v5/stdlib"
)

const (
	defaultTableName         = "state"
	defaultMetadataTableName = "dapr_metadata"
	cleanupIntervalKey       = "cleanupIntervalInSeconds"
	defaultCleanupInternal   = 3600 // In seconds = 1 hour
)

var errMissingConnectionString = errors.New("missing connection string")

// PostgresDBAccess implements dbaccess.
type PostgresDBAccess struct {
	logger          logger.Logger
	metadata        postgresMetadataStruct
	cleanupInterval *time.Duration
	db              *sql.DB
	ctx             context.Context
	cancel          context.CancelFunc
}

// newPostgresDBAccess creates a new instance of postgresAccess.
func newPostgresDBAccess(logger logger.Logger) *PostgresDBAccess {
	logger.Debug("Instantiating new Postgres state store")

	return &PostgresDBAccess{
		logger: logger,
	}
}

type postgresMetadataStruct struct {
	ConnectionString      string
	ConnectionMaxIdleTime time.Duration
	TableName             string // Could be in the format "schema.table" or just "table"
	MetadataTableName     string // Could be in the format "schema.table" or just "table"
}

// Init sets up Postgres connection and ensures that the state table exists.
func (p *PostgresDBAccess) Init(meta state.Metadata) error {
	p.logger.Debug("Initializing Postgres state store")

	p.ctx, p.cancel = context.WithCancel(context.Background())

	err := p.ParseMetadata(meta)
	if err != nil {
		p.logger.Errorf("Failed to parse metadata: %v", err)
		return err
	}

	db, err := sql.Open("pgx", p.metadata.ConnectionString)
	if err != nil {
		p.logger.Error(err)
		return err
	}

	p.db = db

	pingErr := db.Ping()
	if pingErr != nil {
		return pingErr
	}

	p.db.SetConnMaxIdleTime(p.metadata.ConnectionMaxIdleTime)
	if err != nil {
		return err
	}

	migrate := &migrations{
		Logger:            p.logger,
		Conn:              p.db,
		MetadataTableName: p.metadata.MetadataTableName,
		StateTableName:    p.metadata.TableName,
	}
	err = migrate.Perform(p.ctx)
	if err != nil {
		return err
	}

	p.ScheduleCleanupExpiredData(p.ctx)

	return nil
}

func (p *PostgresDBAccess) GetDB() *sql.DB {
	return p.db
}

func (p *PostgresDBAccess) ParseMetadata(meta state.Metadata) error {
	m := postgresMetadataStruct{
		TableName:         defaultTableName,
		MetadataTableName: defaultMetadataTableName,
	}
	err := metadata.DecodeMetadata(meta.Properties, &m)
	if err != nil {
		return err
	}
	p.metadata = m

	if m.ConnectionString == "" {
		return errMissingConnectionString
	}

	s, ok := meta.Properties[cleanupIntervalKey]
	if ok && s != "" {
		cleanupIntervalInSec, err := strconv.ParseInt(s, 10, 0)
		if err != nil {
			return fmt.Errorf("invalid value for '%s': %s", cleanupIntervalKey, s)
		}

		// Non-positive value from meta means disable auto cleanup.
		if cleanupIntervalInSec > 0 {
			p.cleanupInterval = ptr.Of(time.Duration(cleanupIntervalInSec) * time.Second)
		}
	} else {
		p.cleanupInterval = ptr.Of(defaultCleanupInternal * time.Second)
	}

	return nil
}

// Set makes an insert or update to the database.
<<<<<<< HEAD
func (p *PostgresDBAccess) Set(req *state.SetRequest) error {
	return p.doSet(p.db, req)
}
=======
func (p *postgresDBAccess) Set(ctx context.Context, req *state.SetRequest) error {
	p.logger.Debug("Setting state value in PostgreSQL")
>>>>>>> c5c985a6

func (p *PostgresDBAccess) doSet(db dbquerier, req *state.SetRequest) error {
	err := state.CheckRequestOptions(req.Options)
	if err != nil {
		return err
	}

	if req.Key == "" {
		return errors.New("missing key in set operation")
	}

	if v, ok := req.Value.(string); ok && v == "" {
		return errors.New("empty string is not allowed in set operation")
	}

	v := req.Value
	byteArray, isBinary := req.Value.([]uint8)
	if isBinary {
		v = base64.StdEncoding.EncodeToString(byteArray)
	}

	// Convert to json string
	bt, _ := stateutils.Marshal(v, json.Marshal)
	value := string(bt)

	// TTL
	var ttlSeconds int
	ttl, ttlerr := stateutils.ParseTTL(req.Metadata)
	if ttlerr != nil {
		return fmt.Errorf("error parsing TTL: %w", ttlerr)
	}
	if ttl != nil {
		ttlSeconds = *ttl
	}

	var result sql.Result

<<<<<<< HEAD
	// Sprintf is required for table name because query.DB does not substitute parameters for table names.
	// Other parameters use query.DB parameter substitution.
	var (
		query           string
		queryExpiredate string
		params          []any
	)
	if req.ETag == nil || *req.ETag == "" {
		if req.Options.Concurrency == state.FirstWrite {
			query = `INSERT INTO %[1]s
					(key, value, isbinary, expiredate)
				VALUES
					($1, $2, $3, %[2]s)`
		} else {
			query = `INSERT INTO %[1]s
					(key, value, isbinary, expiredate)
				VALUES
					($1, $2, $3, %[2]s)
				ON CONFLICT (key)
				DO UPDATE SET
					value = $2,
					isbinary = $3,
					updatedate = CURRENT_TIMESTAMP,
					expiredate = %[2]s`
		}
		params = []any{req.Key, value, isBinary}
=======
	// Sprintf is required for table name because sql.DB does not substitute parameters for table names.
	// Other parameters use sql.DB parameter substitution.
	if req.Options.Concurrency == state.FirstWrite && (req.ETag == nil || *req.ETag == "") {
		result, err = p.db.ExecContext(ctx, fmt.Sprintf(
			`INSERT INTO %s (key, value, isbinary) VALUES ($1, $2, $3);`,
			p.tableName), req.Key, value, isBinary)
	} else if req.ETag == nil || *req.ETag == "" {
		result, err = p.db.ExecContext(ctx, fmt.Sprintf(
			`INSERT INTO %s (key, value, isbinary) VALUES ($1, $2, $3)
			ON CONFLICT (key) DO UPDATE SET value = $2, isbinary = $3, updatedate = NOW();`,
			p.tableName), req.Key, value, isBinary)
>>>>>>> c5c985a6
	} else {
		// Convert req.ETag to uint32 for postgres XID compatibility
		var etag64 uint64
		etag64, err = strconv.ParseUint(*req.ETag, 10, 32)
		if err != nil {
			return state.NewETagError(state.ETagInvalid, err)
		}

<<<<<<< HEAD
		query = `UPDATE %[1]s
			SET
				value = $1,
				isbinary = $2,
				updatedate = CURRENT_TIMESTAMP,
				expiredate = %[2]s
			WHERE
				key = $3
				AND xmin = $4`
		params = []any{value, isBinary, req.Key, uint32(etag64)}
	}

	if ttlSeconds > 0 {
		queryExpiredate = "CURRENT_TIMESTAMP + interval '" + strconv.Itoa(ttlSeconds) + " seconds'"
	} else {
		queryExpiredate = "NULL"
=======
		// When an etag is provided do an update - no insert
		result, err = p.db.ExecContext(ctx, fmt.Sprintf(
			`UPDATE %s SET value = $1, isbinary = $2, updatedate = NOW()
			 WHERE key = $3 AND xmin = $4;`,
			p.tableName), value, isBinary, req.Key, etag)
>>>>>>> c5c985a6
	}
	result, err = db.Exec(fmt.Sprintf(query, p.metadata.TableName, queryExpiredate), params...)

	if err != nil {
		if req.ETag != nil && *req.ETag != "" {
			return state.NewETagError(state.ETagMismatch, err)
		}
		return err
	}

	rows, err := result.RowsAffected()
	if err != nil {
		return err
	}
	if rows != 1 {
		return errors.New("no item was updated")
	}

	return nil
}

<<<<<<< HEAD
func (p *PostgresDBAccess) BulkSet(req []state.SetRequest) error {
=======
func (p *postgresDBAccess) BulkSet(ctx context.Context, req []state.SetRequest) error {
	p.logger.Debug("Executing BulkSet request")
>>>>>>> c5c985a6
	tx, err := p.db.Begin()
	if err != nil {
		return fmt.Errorf("failed to begin transaction: %w", err)
	}
	defer tx.Rollback()

	if len(req) > 0 {
<<<<<<< HEAD
		for i := range req {
			err = p.doSet(tx, &req[i])
=======
		for _, s := range req {
			sa := s // Fix for gosec  G601: Implicit memory aliasing in for loop.
			err = p.Set(ctx, &sa)
>>>>>>> c5c985a6
			if err != nil {
				return err
			}
		}
	}

	err = tx.Commit()
	if err != nil {
		return fmt.Errorf("failed to commit transaction: %w", err)
	}

	return nil
}

// Get returns data from the database. If data does not exist for the key an empty state.GetResponse will be returned.
<<<<<<< HEAD
func (p *PostgresDBAccess) Get(req *state.GetRequest) (*state.GetResponse, error) {
=======
func (p *postgresDBAccess) Get(ctx context.Context, req *state.GetRequest) (*state.GetResponse, error) {
	p.logger.Debug("Getting state value from PostgreSQL")
>>>>>>> c5c985a6
	if req.Key == "" {
		return nil, errors.New("missing key in get operation")
	}

	var (
		value    []byte
		isBinary bool
		etag     uint64 // Postgres uses uint32, but FormatUint requires uint64, so using uint64 directly to avoid re-allocations
	)
<<<<<<< HEAD
	query := `SELECT
			value, isbinary, xmin AS etag
		FROM %s
			WHERE
				key = $1
				AND (expiredate IS NULL OR expiredate >= CURRENT_TIMESTAMP)`
	err := p.db.
		QueryRow(fmt.Sprintf(query, p.metadata.TableName), req.Key).
		Scan(&value, &isBinary, &etag)
=======
	err := p.db.QueryRowContext(ctx, fmt.Sprintf("SELECT value, isbinary, xmin as etag FROM %s WHERE key = $1", p.tableName), req.Key).Scan(&value, &isBinary, &etag)
>>>>>>> c5c985a6
	if err != nil {
		// If no rows exist, return an empty response, otherwise return the error.
		if err == sql.ErrNoRows {
			return &state.GetResponse{}, nil
		}
		return nil, err
	}

	if isBinary {
		var (
			s    string
			data []byte
		)

		if err = json.Unmarshal(value, &s); err != nil {
			return nil, err
		}

		if data, err = base64.StdEncoding.DecodeString(s); err != nil {
			return nil, err
		}

		return &state.GetResponse{
			Data:     data,
			ETag:     ptr.Of(strconv.FormatUint(etag, 10)),
			Metadata: req.Metadata,
		}, nil
	}

	return &state.GetResponse{
		Data:     value,
		ETag:     ptr.Of(strconv.FormatUint(etag, 10)),
		Metadata: req.Metadata,
	}, nil
}

// Delete removes an item from the state store.
<<<<<<< HEAD
func (p *PostgresDBAccess) Delete(req *state.DeleteRequest) (err error) {
	return p.doDelete(p.db, req)
}

func (p *PostgresDBAccess) doDelete(db dbquerier, req *state.DeleteRequest) (err error) {
=======
func (p *postgresDBAccess) Delete(ctx context.Context, req *state.DeleteRequest) (err error) {
	p.logger.Debug("Deleting state value from PostgreSQL")
>>>>>>> c5c985a6
	if req.Key == "" {
		return errors.New("missing key in delete operation")
	}

	var result sql.Result

	if req.ETag == nil || *req.ETag == "" {
<<<<<<< HEAD
		result, err = db.Exec("DELETE FROM state WHERE key = $1", req.Key)
=======
		result, err = p.db.ExecContext(ctx, "DELETE FROM state WHERE key = $1", req.Key)
>>>>>>> c5c985a6
	} else {
		// Convert req.ETag to uint32 for postgres XID compatibility
		var etag64 uint64
		etag64, err = strconv.ParseUint(*req.ETag, 10, 32)
		if err != nil {
			return state.NewETagError(state.ETagInvalid, err)
		}
		etag := uint32(etag64)

<<<<<<< HEAD
		result, err = db.Exec("DELETE FROM state WHERE key = $1 AND xmin = $2", req.Key, etag)
=======
		result, err = p.db.ExecContext(ctx, "DELETE FROM state WHERE key = $1 and xmin = $2", req.Key, etag)
>>>>>>> c5c985a6
	}

	if err != nil {
		return err
	}

	rows, err := result.RowsAffected()
	if err != nil {
		return err
	}

	if rows != 1 && req.ETag != nil && *req.ETag != "" {
		return state.NewETagError(state.ETagMismatch, nil)
	}

	return nil
}

<<<<<<< HEAD
func (p *PostgresDBAccess) BulkDelete(req []state.DeleteRequest) error {
=======
func (p *postgresDBAccess) BulkDelete(ctx context.Context, req []state.DeleteRequest) error {
	p.logger.Debug("Executing BulkDelete request")
>>>>>>> c5c985a6
	tx, err := p.db.Begin()
	if err != nil {
		return fmt.Errorf("failed to begin transaction: %w", err)
	}
	defer tx.Rollback()

	if len(req) > 0 {
		for i := range req {
<<<<<<< HEAD
			err = p.doDelete(tx, &req[i])
=======
			err = p.Delete(ctx, &req[i])
>>>>>>> c5c985a6
			if err != nil {
				return err
			}
		}
	}

	err = tx.Commit()
	if err != nil {
		return fmt.Errorf("failed to commit transaction: %w", err)
	}

	return nil
}

<<<<<<< HEAD
func (p *PostgresDBAccess) ExecuteMulti(request *state.TransactionalStateRequest) error {
=======
func (p *postgresDBAccess) ExecuteMulti(ctx context.Context, request *state.TransactionalStateRequest) error {
	p.logger.Debug("Executing PostgreSQL transaction")

>>>>>>> c5c985a6
	tx, err := p.db.Begin()
	if err != nil {
		return fmt.Errorf("failed to begin transaction: %w", err)
	}
	defer tx.Rollback()

	for _, o := range request.Operations {
		switch o.Operation {
		case state.Upsert:
			var setReq state.SetRequest
			setReq, err = getSet(o)
			if err != nil {
				return err
			}

<<<<<<< HEAD
			err = p.doSet(tx, &setReq)
=======
			err = p.Set(ctx, &setReq)
>>>>>>> c5c985a6
			if err != nil {
				return err
			}

		case state.Delete:
			var delReq state.DeleteRequest
			delReq, err = getDelete(o)
			if err != nil {
				return err
			}

<<<<<<< HEAD
			err = p.doDelete(tx, &delReq)
=======
			err = p.Delete(ctx, &delReq)
>>>>>>> c5c985a6
			if err != nil {
				return err
			}

		default:
			return fmt.Errorf("unsupported operation: %s", o.Operation)
		}
	}

	err = tx.Commit()
	if err != nil {
		return fmt.Errorf("failed to commit transaction: %w", err)
	}

	return nil
}

// Query executes a query against store.
<<<<<<< HEAD
func (p *PostgresDBAccess) Query(req *state.QueryRequest) (*state.QueryResponse, error) {
=======
func (p *postgresDBAccess) Query(ctx context.Context, req *state.QueryRequest) (*state.QueryResponse, error) {
	p.logger.Debug("Getting query value from PostgreSQL")
>>>>>>> c5c985a6
	q := &Query{
		query:     "",
		params:    []any{},
		tableName: p.metadata.TableName,
	}
	qbuilder := query.NewQueryBuilder(q)
	if err := qbuilder.BuildQuery(&req.Query); err != nil {
		return &state.QueryResponse{}, err
	}
	data, token, err := q.execute(ctx, p.logger, p.db)
	if err != nil {
		return &state.QueryResponse{}, err
	}

	return &state.QueryResponse{
		Results: data,
		Token:   token,
	}, nil
}

func (p *PostgresDBAccess) ScheduleCleanupExpiredData(ctx context.Context) {
	if p.cleanupInterval == nil {
		return
	}

	p.logger.Infof("Schedule expired data clean up every %d seconds", int(p.cleanupInterval.Seconds()))

	go func() {
		ticker := time.NewTicker(*p.cleanupInterval)
		for {
			select {
			case <-ticker.C:
				err := p.CleanupExpired(ctx)
				if err != nil {
					p.logger.Errorf("Error removing expired data: %v", err)
				}
			case <-ctx.Done():
				p.logger.Debug("Stopped background cleanup of expired data")
				return
			}
		}
	}()
}

func (p *PostgresDBAccess) CleanupExpired(ctx context.Context) error {
	// Check if the last iteration was too recent
	// This performs an atomic operation, so allows coordination with other daprd processes too
	canContinue, err := p.UpdateLastCleanup(ctx, p.db, *p.cleanupInterval)
	if err != nil {
		// Log errors only
		p.logger.Warnf("Failed to read last cleanup time from database: %v", err)
	}
	if !canContinue {
		p.logger.Debug("Last cleanup was performed too recently")
		return nil
	}

	// Note we're not using the transaction here as we don't want this to be rolled back half-way or to lock the table unnecessarily
	// Need to use fmt.Sprintf because we can't parametrize a table name
	// Note we are not setting a timeout here as this query can take a "long" time, especially if there's no index on expiredate
	//nolint:gosec
	stmt := fmt.Sprintf(`DELETE FROM %s WHERE expiredate IS NOT NULL AND expiredate < CURRENT_TIMESTAMP`, p.metadata.TableName)
	res, err := p.db.ExecContext(ctx, stmt)
	if err != nil {
		return fmt.Errorf("failed to execute query: %w", err)
	}

	cleaned, err := res.RowsAffected()
	if err != nil {
		return fmt.Errorf("failed to count affected rows: %w", err)
	}

	p.logger.Infof("Removed %d expired rows", cleaned)
	return nil
}

// UpdateLastCleanup sets the 'last-cleanup' value only if it's less than cleanupInterval.
// Returns true if the row was updated, which means that the cleanup can proceed.
func (p *PostgresDBAccess) UpdateLastCleanup(ctx context.Context, db dbquerier, cleanupInterval time.Duration) (bool, error) {
	queryCtx, cancel := context.WithTimeout(ctx, 30*time.Second)
	res, err := db.ExecContext(queryCtx,
		fmt.Sprintf(`INSERT INTO %[1]s (key, value)
			VALUES ('last-cleanup', CURRENT_TIMESTAMP)
			ON CONFLICT (key)
			DO UPDATE SET value = CURRENT_TIMESTAMP
				WHERE (EXTRACT('epoch' FROM CURRENT_TIMESTAMP - %[1]s.value::timestamp with time zone) * 1000)::bigint > $1`,
			p.metadata.MetadataTableName),
		cleanupInterval.Milliseconds()-100, // Subtract 100ms for some buffer
	)
	cancel()
	if err != nil {
		return true, fmt.Errorf("failed to execute query: %w", err)
	}

	n, err := res.RowsAffected()
	if err != nil {
		return true, fmt.Errorf("failed to count affected rows: %w", err)
	}

	return n > 0, nil
}

// Close implements io.Close.
func (p *PostgresDBAccess) Close() error {
	if p.cancel != nil {
		p.cancel()
		p.cancel = nil
	}
	if p.db != nil {
		return p.db.Close()
	}

	return nil
}

// GetCleanupInterval returns the cleanupInterval property.
// This is primarily used for tests.
func (p *PostgresDBAccess) GetCleanupInterval() *time.Duration {
	return p.cleanupInterval
}

// Returns the set requests.
func getSet(req state.TransactionalStateOperation) (state.SetRequest, error) {
	setReq, ok := req.Request.(state.SetRequest)
	if !ok {
		return setReq, errors.New("expecting set request")
	}

	if setReq.Key == "" {
		return setReq, errors.New("missing key in upsert operation")
	}

	return setReq, nil
}

// Returns the delete requests.
func getDelete(req state.TransactionalStateOperation) (state.DeleteRequest, error) {
	delReq, ok := req.Request.(state.DeleteRequest)
	if !ok {
		return delReq, errors.New("expecting delete request")
	}

	if delReq.Key == "" {
		return delReq, errors.New("missing key in upsert operation")
	}

	return delReq, nil
}<|MERGE_RESOLUTION|>--- conflicted
+++ resolved
@@ -89,7 +89,9 @@
 
 	p.db = db
 
-	pingErr := db.Ping()
+	pingCtx, pingCancel := context.WithTimeout(p.ctx, 30*time.Second)
+	pingErr := db.PingContext(pingCtx)
+	pingCancel()
 	if pingErr != nil {
 		return pingErr
 	}
@@ -153,16 +155,11 @@
 }
 
 // Set makes an insert or update to the database.
-<<<<<<< HEAD
-func (p *PostgresDBAccess) Set(req *state.SetRequest) error {
-	return p.doSet(p.db, req)
-}
-=======
-func (p *postgresDBAccess) Set(ctx context.Context, req *state.SetRequest) error {
-	p.logger.Debug("Setting state value in PostgreSQL")
->>>>>>> c5c985a6
-
-func (p *PostgresDBAccess) doSet(db dbquerier, req *state.SetRequest) error {
+func (p *PostgresDBAccess) Set(ctx context.Context, req *state.SetRequest) error {
+	return p.doSet(ctx, p.db, req)
+}
+
+func (p *PostgresDBAccess) doSet(parentCtx context.Context, db dbquerier, req *state.SetRequest) error {
 	err := state.CheckRequestOptions(req.Options)
 	if err != nil {
 		return err
@@ -198,7 +195,6 @@
 
 	var result sql.Result
 
-<<<<<<< HEAD
 	// Sprintf is required for table name because query.DB does not substitute parameters for table names.
 	// Other parameters use query.DB parameter substitution.
 	var (
@@ -225,19 +221,6 @@
 					expiredate = %[2]s`
 		}
 		params = []any{req.Key, value, isBinary}
-=======
-	// Sprintf is required for table name because sql.DB does not substitute parameters for table names.
-	// Other parameters use sql.DB parameter substitution.
-	if req.Options.Concurrency == state.FirstWrite && (req.ETag == nil || *req.ETag == "") {
-		result, err = p.db.ExecContext(ctx, fmt.Sprintf(
-			`INSERT INTO %s (key, value, isbinary) VALUES ($1, $2, $3);`,
-			p.tableName), req.Key, value, isBinary)
-	} else if req.ETag == nil || *req.ETag == "" {
-		result, err = p.db.ExecContext(ctx, fmt.Sprintf(
-			`INSERT INTO %s (key, value, isbinary) VALUES ($1, $2, $3)
-			ON CONFLICT (key) DO UPDATE SET value = $2, isbinary = $3, updatedate = NOW();`,
-			p.tableName), req.Key, value, isBinary)
->>>>>>> c5c985a6
 	} else {
 		// Convert req.ETag to uint32 for postgres XID compatibility
 		var etag64 uint64
@@ -246,7 +229,6 @@
 			return state.NewETagError(state.ETagInvalid, err)
 		}
 
-<<<<<<< HEAD
 		query = `UPDATE %[1]s
 			SET
 				value = $1,
@@ -263,15 +245,8 @@
 		queryExpiredate = "CURRENT_TIMESTAMP + interval '" + strconv.Itoa(ttlSeconds) + " seconds'"
 	} else {
 		queryExpiredate = "NULL"
-=======
-		// When an etag is provided do an update - no insert
-		result, err = p.db.ExecContext(ctx, fmt.Sprintf(
-			`UPDATE %s SET value = $1, isbinary = $2, updatedate = NOW()
-			 WHERE key = $3 AND xmin = $4;`,
-			p.tableName), value, isBinary, req.Key, etag)
->>>>>>> c5c985a6
-	}
-	result, err = db.Exec(fmt.Sprintf(query, p.metadata.TableName, queryExpiredate), params...)
+	}
+	result, err = db.ExecContext(parentCtx, fmt.Sprintf(query, p.metadata.TableName, queryExpiredate), params...)
 
 	if err != nil {
 		if req.ETag != nil && *req.ETag != "" {
@@ -291,27 +266,16 @@
 	return nil
 }
 
-<<<<<<< HEAD
-func (p *PostgresDBAccess) BulkSet(req []state.SetRequest) error {
-=======
-func (p *postgresDBAccess) BulkSet(ctx context.Context, req []state.SetRequest) error {
-	p.logger.Debug("Executing BulkSet request")
->>>>>>> c5c985a6
-	tx, err := p.db.Begin()
+func (p *PostgresDBAccess) BulkSet(parentCtx context.Context, req []state.SetRequest) error {
+	tx, err := p.db.BeginTx(parentCtx, nil)
 	if err != nil {
 		return fmt.Errorf("failed to begin transaction: %w", err)
 	}
 	defer tx.Rollback()
 
 	if len(req) > 0 {
-<<<<<<< HEAD
 		for i := range req {
-			err = p.doSet(tx, &req[i])
-=======
-		for _, s := range req {
-			sa := s // Fix for gosec  G601: Implicit memory aliasing in for loop.
-			err = p.Set(ctx, &sa)
->>>>>>> c5c985a6
+			err = p.doSet(parentCtx, tx, &req[i])
 			if err != nil {
 				return err
 			}
@@ -327,12 +291,7 @@
 }
 
 // Get returns data from the database. If data does not exist for the key an empty state.GetResponse will be returned.
-<<<<<<< HEAD
-func (p *PostgresDBAccess) Get(req *state.GetRequest) (*state.GetResponse, error) {
-=======
-func (p *postgresDBAccess) Get(ctx context.Context, req *state.GetRequest) (*state.GetResponse, error) {
-	p.logger.Debug("Getting state value from PostgreSQL")
->>>>>>> c5c985a6
+func (p *PostgresDBAccess) Get(parentCtx context.Context, req *state.GetRequest) (*state.GetResponse, error) {
 	if req.Key == "" {
 		return nil, errors.New("missing key in get operation")
 	}
@@ -342,7 +301,6 @@
 		isBinary bool
 		etag     uint64 // Postgres uses uint32, but FormatUint requires uint64, so using uint64 directly to avoid re-allocations
 	)
-<<<<<<< HEAD
 	query := `SELECT
 			value, isbinary, xmin AS etag
 		FROM %s
@@ -350,11 +308,8 @@
 				key = $1
 				AND (expiredate IS NULL OR expiredate >= CURRENT_TIMESTAMP)`
 	err := p.db.
-		QueryRow(fmt.Sprintf(query, p.metadata.TableName), req.Key).
+		QueryRowContext(parentCtx, fmt.Sprintf(query, p.metadata.TableName), req.Key).
 		Scan(&value, &isBinary, &etag)
-=======
-	err := p.db.QueryRowContext(ctx, fmt.Sprintf("SELECT value, isbinary, xmin as etag FROM %s WHERE key = $1", p.tableName), req.Key).Scan(&value, &isBinary, &etag)
->>>>>>> c5c985a6
 	if err != nil {
 		// If no rows exist, return an empty response, otherwise return the error.
 		if err == sql.ErrNoRows {
@@ -392,16 +347,11 @@
 }
 
 // Delete removes an item from the state store.
-<<<<<<< HEAD
-func (p *PostgresDBAccess) Delete(req *state.DeleteRequest) (err error) {
-	return p.doDelete(p.db, req)
-}
-
-func (p *PostgresDBAccess) doDelete(db dbquerier, req *state.DeleteRequest) (err error) {
-=======
-func (p *postgresDBAccess) Delete(ctx context.Context, req *state.DeleteRequest) (err error) {
-	p.logger.Debug("Deleting state value from PostgreSQL")
->>>>>>> c5c985a6
+func (p *PostgresDBAccess) Delete(ctx context.Context, req *state.DeleteRequest) (err error) {
+	return p.doDelete(ctx, p.db, req)
+}
+
+func (p *PostgresDBAccess) doDelete(parentCtx context.Context, db dbquerier, req *state.DeleteRequest) (err error) {
 	if req.Key == "" {
 		return errors.New("missing key in delete operation")
 	}
@@ -409,11 +359,7 @@
 	var result sql.Result
 
 	if req.ETag == nil || *req.ETag == "" {
-<<<<<<< HEAD
-		result, err = db.Exec("DELETE FROM state WHERE key = $1", req.Key)
-=======
-		result, err = p.db.ExecContext(ctx, "DELETE FROM state WHERE key = $1", req.Key)
->>>>>>> c5c985a6
+		result, err = db.ExecContext(parentCtx, "DELETE FROM state WHERE key = $1", req.Key)
 	} else {
 		// Convert req.ETag to uint32 for postgres XID compatibility
 		var etag64 uint64
@@ -423,11 +369,7 @@
 		}
 		etag := uint32(etag64)
 
-<<<<<<< HEAD
-		result, err = db.Exec("DELETE FROM state WHERE key = $1 AND xmin = $2", req.Key, etag)
-=======
-		result, err = p.db.ExecContext(ctx, "DELETE FROM state WHERE key = $1 and xmin = $2", req.Key, etag)
->>>>>>> c5c985a6
+		result, err = db.ExecContext(parentCtx, "DELETE FROM state WHERE key = $1 AND xmin = $2", req.Key, etag)
 	}
 
 	if err != nil {
@@ -446,13 +388,8 @@
 	return nil
 }
 
-<<<<<<< HEAD
-func (p *PostgresDBAccess) BulkDelete(req []state.DeleteRequest) error {
-=======
-func (p *postgresDBAccess) BulkDelete(ctx context.Context, req []state.DeleteRequest) error {
-	p.logger.Debug("Executing BulkDelete request")
->>>>>>> c5c985a6
-	tx, err := p.db.Begin()
+func (p *PostgresDBAccess) BulkDelete(parentCtx context.Context, req []state.DeleteRequest) error {
+	tx, err := p.db.BeginTx(parentCtx, nil)
 	if err != nil {
 		return fmt.Errorf("failed to begin transaction: %w", err)
 	}
@@ -460,11 +397,7 @@
 
 	if len(req) > 0 {
 		for i := range req {
-<<<<<<< HEAD
-			err = p.doDelete(tx, &req[i])
-=======
-			err = p.Delete(ctx, &req[i])
->>>>>>> c5c985a6
+			err = p.doDelete(parentCtx, tx, &req[i])
 			if err != nil {
 				return err
 			}
@@ -479,14 +412,8 @@
 	return nil
 }
 
-<<<<<<< HEAD
-func (p *PostgresDBAccess) ExecuteMulti(request *state.TransactionalStateRequest) error {
-=======
-func (p *postgresDBAccess) ExecuteMulti(ctx context.Context, request *state.TransactionalStateRequest) error {
-	p.logger.Debug("Executing PostgreSQL transaction")
-
->>>>>>> c5c985a6
-	tx, err := p.db.Begin()
+func (p *PostgresDBAccess) ExecuteMulti(parentCtx context.Context, request *state.TransactionalStateRequest) error {
+	tx, err := p.db.BeginTx(parentCtx, nil)
 	if err != nil {
 		return fmt.Errorf("failed to begin transaction: %w", err)
 	}
@@ -501,11 +428,7 @@
 				return err
 			}
 
-<<<<<<< HEAD
-			err = p.doSet(tx, &setReq)
-=======
-			err = p.Set(ctx, &setReq)
->>>>>>> c5c985a6
+			err = p.doSet(parentCtx, tx, &setReq)
 			if err != nil {
 				return err
 			}
@@ -517,11 +440,7 @@
 				return err
 			}
 
-<<<<<<< HEAD
-			err = p.doDelete(tx, &delReq)
-=======
-			err = p.Delete(ctx, &delReq)
->>>>>>> c5c985a6
+			err = p.doDelete(parentCtx, tx, &delReq)
 			if err != nil {
 				return err
 			}
@@ -540,12 +459,7 @@
 }
 
 // Query executes a query against store.
-<<<<<<< HEAD
-func (p *PostgresDBAccess) Query(req *state.QueryRequest) (*state.QueryResponse, error) {
-=======
-func (p *postgresDBAccess) Query(ctx context.Context, req *state.QueryRequest) (*state.QueryResponse, error) {
-	p.logger.Debug("Getting query value from PostgreSQL")
->>>>>>> c5c985a6
+func (p *PostgresDBAccess) Query(parentCtx context.Context, req *state.QueryRequest) (*state.QueryResponse, error) {
 	q := &Query{
 		query:     "",
 		params:    []any{},
@@ -555,7 +469,7 @@
 	if err := qbuilder.BuildQuery(&req.Query); err != nil {
 		return &state.QueryResponse{}, err
 	}
-	data, token, err := q.execute(ctx, p.logger, p.db)
+	data, token, err := q.execute(parentCtx, p.logger, p.db)
 	if err != nil {
 		return &state.QueryResponse{}, err
 	}
