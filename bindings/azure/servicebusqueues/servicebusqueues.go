/*
Copyright 2021 The Dapr Authors
Licensed under the Apache License, Version 2.0 (the "License");
you may not use this file except in compliance with the License.
You may obtain a copy of the License at
    http://www.apache.org/licenses/LICENSE-2.0
Unless required by applicable law or agreed to in writing, software
distributed under the License is distributed on an "AS IS" BASIS,
WITHOUT WARRANTIES OR CONDITIONS OF ANY KIND, either express or implied.
See the License for the specific language governing permissions and
limitations under the License.
*/

package servicebusqueues

import (
	"context"
	"errors"
	"fmt"
	"sync"
	"sync/atomic"
	"time"

	servicebus "github.com/Azure/azure-sdk-for-go/sdk/messaging/azservicebus"

	"github.com/dapr/components-contrib/bindings"
	impl "github.com/dapr/components-contrib/internal/component/azure/servicebus"
	"github.com/dapr/kit/logger"
)

const (
	correlationID = "correlationID"
	label         = "label"
	id            = "id"
)

// AzureServiceBusQueues is an input/output binding reading from and sending events to Azure Service Bus queues.
type AzureServiceBusQueues struct {
	metadata *impl.Metadata
	client   *impl.Client
	logger   logger.Logger
	closed   atomic.Bool
	wg       sync.WaitGroup
	closeCh  chan struct{}
}

// NewAzureServiceBusQueues returns a new AzureServiceBusQueues instance.
func NewAzureServiceBusQueues(logger logger.Logger) bindings.InputOutputBinding {
	return &AzureServiceBusQueues{
		logger:  logger,
		closeCh: make(chan struct{}),
	}
}

// Init parses connection properties and creates a new Service Bus Queue client.
func (a *AzureServiceBusQueues) Init(ctx context.Context, metadata bindings.Metadata) (err error) {
	a.metadata, err = impl.ParseMetadata(metadata.Properties, a.logger, (impl.MetadataModeBinding | impl.MetadataModeQueues))
	if err != nil {
		return err
	}

	a.client, err = impl.NewClient(a.metadata, metadata.Properties)
	if err != nil {
		return err
	}

	// Will do nothing if DisableEntityManagement is false
	err = a.client.EnsureQueue(ctx, a.metadata.QueueName)
	if err != nil {
		return err
	}

	return nil
}

func (a *AzureServiceBusQueues) Operations() []bindings.OperationKind {
	return []bindings.OperationKind{
		bindings.CreateOperation,
	}
}

func (a *AzureServiceBusQueues) Invoke(ctx context.Context, req *bindings.InvokeRequest) (*bindings.InvokeResponse, error) {
	return a.client.PublishBinding(ctx, req, a.metadata.QueueName, a.logger)
}

<<<<<<< HEAD
func (a *AzureServiceBusQueues) Read(ctx context.Context, handler bindings.Handler) error {
=======
func (a *AzureServiceBusQueues) Read(parentCtx context.Context, handler bindings.Handler) error {
	if a.closed.Load() {
		return errors.New("binding is closed")
	}

>>>>>>> d098e38d
	// Reconnection backoff policy
	bo := a.client.ReconnectionBackoff()

	subscribeCtx, subscribeCancel := context.WithCancel(parentCtx)

	// Close the subscription context when the binding is closed.
	a.wg.Add(2)
	go func() {
		defer a.wg.Done()
		select {
		case <-a.closeCh:
			subscribeCancel()
		case <-parentCtx.Done():
			// nop
		}
	}()

	go func() {
<<<<<<< HEAD
		logMsg := "queue " + a.metadata.QueueName

=======
		defer a.wg.Done()
>>>>>>> d098e38d
		// Reconnect loop.
		for {
			sub := impl.NewSubscription(impl.SubscriptionOptions{
				MaxActiveMessages:     a.metadata.MaxActiveMessages,
				TimeoutInSec:          a.metadata.TimeoutInSec,
				MaxBulkSubCount:       nil,
				MaxRetriableEPS:       a.metadata.MaxRetriableErrorsPerSec,
				MaxConcurrentHandlers: a.metadata.MaxConcurrentHandlers,
				Entity:                "queue " + a.metadata.QueueName,
				LockRenewalInSec:      a.metadata.LockRenewalInSec,
				RequireSessions:       false, // Sessions not supported for queues yet.
			}, a.logger)

			// Blocks until a successful connection (or until context is canceled)
			receiver, err := sub.Connect(ctx, func() (impl.Receiver, error) {
				a.logger.Debug("Connecting to " + logMsg)
				r, rErr := a.client.GetClient().NewReceiverForQueue(a.metadata.QueueName, nil)
				if rErr != nil {
					return nil, rErr
				}
				return impl.NewMessageReceiver(r), nil
			})
			if err != nil {
				// Realistically, the only time we should get to this point is if the context was canceled, but let's log any other error we may get.
				if errors.Is(err, context.Canceled) {
					a.logger.Warnf("Error reading from Azure Service Bus Queue binding: %s", err.Error())
				}
				return
			}

			// ReceiveAndBlock will only return with an error that it cannot handle internally. The subscription connection is closed when this method returns.
			// If that occurs, we will log the error and attempt to re-establish the subscription connection until we exhaust the number of reconnect attempts.
			err = sub.ReceiveBlocking(
				ctx,
				a.getHandlerFn(handler),
				receiver,
				bo.Reset, // Reset the backoff when the subscription is successful and we have received the first message
				logMsg,
			)
			if err != nil && !errors.Is(err, context.Canceled) {
				a.logger.Errorf("Error from receiver: %v", err)
			}

			// If context was canceled, do not attempt to reconnect
			if ctx.Err() != nil {
				a.logger.Debug("Context canceled; will not reconnect")
				return
			}

			wait := bo.NextBackOff()
			a.logger.Warnf("Subscription to queue %s lost connection, attempting to reconnect in %s...", a.metadata.QueueName, wait)
<<<<<<< HEAD
			time.Sleep(wait)

			// Check for context canceled again, after sleeping
			if ctx.Err() != nil {
				a.logger.Debug("Context canceled; will not reconnect")
=======
			select {
			case <-time.After(wait):
				// nop
			case <-a.closeCh:
>>>>>>> d098e38d
				return
			}
		}
	}()

	return nil
}

func (a *AzureServiceBusQueues) getHandlerFn(handler bindings.Handler) impl.HandlerFn {
	return func(ctx context.Context, asbMsgs []*servicebus.ReceivedMessage) ([]impl.HandlerResponseItem, error) {
		if len(asbMsgs) != 1 {
			return nil, fmt.Errorf("expected 1 message, got %d", len(asbMsgs))
		}

		msg := asbMsgs[0]
		metadata := make(map[string]string)
		metadata[id] = msg.MessageID
		if msg.CorrelationID != nil {
			metadata[correlationID] = *msg.CorrelationID
		}
		if msg.Subject != nil {
			metadata[label] = *msg.Subject
		}

		// Passthrough any custom metadata to the handler.
		for key, val := range msg.ApplicationProperties {
			if stringVal, ok := val.(string); ok {
				metadata[key] = stringVal
			}
		}

		_, err := handler(ctx, &bindings.ReadResponse{
			Data:     msg.Body,
			Metadata: metadata,
		})
		return []impl.HandlerResponseItem{}, err
	}
}

func (a *AzureServiceBusQueues) Close() (err error) {
	if a.closed.CompareAndSwap(false, true) {
		close(a.closeCh)
	}
	a.logger.Debug("Closing component")
<<<<<<< HEAD
	a.client.Close(a.logger)
=======
	a.client.CloseSender(a.metadata.QueueName)
	a.wg.Wait()
>>>>>>> d098e38d
	return nil
}<|MERGE_RESOLUTION|>--- conflicted
+++ resolved
@@ -83,39 +83,19 @@
 	return a.client.PublishBinding(ctx, req, a.metadata.QueueName, a.logger)
 }
 
-<<<<<<< HEAD
 func (a *AzureServiceBusQueues) Read(ctx context.Context, handler bindings.Handler) error {
-=======
-func (a *AzureServiceBusQueues) Read(parentCtx context.Context, handler bindings.Handler) error {
 	if a.closed.Load() {
 		return errors.New("binding is closed")
 	}
 
->>>>>>> d098e38d
 	// Reconnection backoff policy
 	bo := a.client.ReconnectionBackoff()
 
-	subscribeCtx, subscribeCancel := context.WithCancel(parentCtx)
-
-	// Close the subscription context when the binding is closed.
-	a.wg.Add(2)
+	a.wg.Add(1)
 	go func() {
 		defer a.wg.Done()
-		select {
-		case <-a.closeCh:
-			subscribeCancel()
-		case <-parentCtx.Done():
-			// nop
-		}
-	}()
-
-	go func() {
-<<<<<<< HEAD
 		logMsg := "queue " + a.metadata.QueueName
 
-=======
-		defer a.wg.Done()
->>>>>>> d098e38d
 		// Reconnect loop.
 		for {
 			sub := impl.NewSubscription(impl.SubscriptionOptions{
@@ -159,26 +139,16 @@
 				a.logger.Errorf("Error from receiver: %v", err)
 			}
 
-			// If context was canceled, do not attempt to reconnect
-			if ctx.Err() != nil {
-				a.logger.Debug("Context canceled; will not reconnect")
-				return
-			}
-
 			wait := bo.NextBackOff()
 			a.logger.Warnf("Subscription to queue %s lost connection, attempting to reconnect in %s...", a.metadata.QueueName, wait)
-<<<<<<< HEAD
-			time.Sleep(wait)
-
-			// Check for context canceled again, after sleeping
-			if ctx.Err() != nil {
-				a.logger.Debug("Context canceled; will not reconnect")
-=======
 			select {
 			case <-time.After(wait):
 				// nop
+			case <-ctx.Done():
+				a.logger.Debug("Context canceled; will not reconnect")
+				return
 			case <-a.closeCh:
->>>>>>> d098e38d
+				a.logger.Debug("Component is closing; will not reconnect")
 				return
 			}
 		}
@@ -223,11 +193,7 @@
 		close(a.closeCh)
 	}
 	a.logger.Debug("Closing component")
-<<<<<<< HEAD
 	a.client.Close(a.logger)
-=======
-	a.client.CloseSender(a.metadata.QueueName)
 	a.wg.Wait()
->>>>>>> d098e38d
 	return nil
 }