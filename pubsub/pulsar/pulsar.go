--- conflicted
+++ resolved
@@ -123,24 +123,7 @@
 	return nil
 }
 
-<<<<<<< HEAD
-func (p *Pulsar) ListenMessage(msgs pulsar.Consumer, topic string, handler pubsub.Handler) {
-	for cm := range msgs.Chan() {
-		p.HandleMessage(cm, topic, handler)
-	}
-}
-
-func (p *Pulsar) HandleMessage(m pulsar.ConsumerMessage, topic string, handler pubsub.Handler) {
-	err := handler(context.Background(), &pubsub.NewMessage{
-		Data:  m.Payload(),
-		Topic: topic,
-	})
-	if err != nil {
-		p.logger.Debugf("Could not handle topic %s", topic)
-	} else {
-		m.Ack(m.Message)
-=======
-func (p *Pulsar) listenMessage(consumer pulsar.Consumer, handler func(msg *pubsub.NewMessage) error) {
+func (p *Pulsar) listenMessage(consumer pulsar.Consumer, handler pubsub.Handler) {
 	defer consumer.Close()
 
 	for {
@@ -159,12 +142,11 @@
 	}
 }
 
-func (p *Pulsar) handleMessage(msg pulsar.ConsumerMessage, handler func(msg *pubsub.NewMessage) error) error {
+func (p *Pulsar) handleMessage(msg pulsar.ConsumerMessage, handler pubsub.Handler) error {
 	pubsubMsg := pubsub.NewMessage{
 		Data:     msg.Payload(),
 		Topic:    msg.Topic(),
 		Metadata: msg.Properties(),
->>>>>>> 4f79098d
 	}
 
 	return pubsub.RetryNotifyRecover(func() error {
