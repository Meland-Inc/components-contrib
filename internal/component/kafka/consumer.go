--- conflicted
+++ resolved
@@ -39,7 +39,6 @@
 	b := consumer.k.backOffConfig.NewBackOffWithContext(session.Context())
 	isBulkSubscribe := consumer.k.checkBulkSubscribe(claim.Topic())
 
-<<<<<<< HEAD
 	handlerConfig, err := consumer.k.GetTopicHandlerConfig(claim.Topic())
 	if err != nil {
 		return fmt.Errorf("error getting bulk handler config for topic %s: %w", claim.Topic(), err)
@@ -70,35 +69,37 @@
 			}
 		}
 	} else {
-		for message := range claim.Messages() {
-=======
-	for {
-		select {
-		case message, ok := <-claim.Messages():
-			if !ok {
+		for {
+			select {
+			case message, ok := <-claim.Messages():
+				if !ok {
+					return nil
+				}
+
+				if consumer.k.consumeRetryEnabled {
+					if err := retry.NotifyRecover(func() error {
+						return consumer.doCallback(session, message)
+					}, b, func(err error, d time.Duration) {
+						consumer.k.logger.Warnf("Error processing Kafka message: %s/%d/%d [key=%s]. Error: %v. Retrying...", message.Topic, message.Partition, message.Offset, asBase64String(message.Key), err)
+					}, func() {
+						consumer.k.logger.Infof("Successfully processed Kafka message after it previously failed: %s/%d/%d [key=%s]", message.Topic, message.Partition, message.Offset, asBase64String(message.Key))
+					}); err != nil {
+						consumer.k.logger.Errorf("Too many failed attempts at processing Kafka message: %s/%d/%d [key=%s]. Error: %v.", message.Topic, message.Partition, message.Offset, asBase64String(message.Key), err)
+					}
+				} else {
+					err := consumer.doCallback(session, message)
+					if err != nil {
+						consumer.k.logger.Errorf("Error processing Kafka message: %s/%d/%d [key=%s]. Error: %v.", message.Topic, message.Partition, message.Offset, asBase64String(message.Key), err)
+					}
+				}
+			// Should return when `session.Context()` is done.
+			// If not, will raise `ErrRebalanceInProgress` or `read tcp <ip>:<port>: i/o timeout` when kafka rebalance. see:
+			// https://github.com/Shopify/sarama/issues/1192
+			case <-session.Context().Done():
 				return nil
 			}
-
->>>>>>> acf698ee
-			if consumer.k.consumeRetryEnabled {
-				if err := retry.NotifyRecover(func() error {
-					return consumer.doCallback(session, message)
-				}, b, func(err error, d time.Duration) {
-					consumer.k.logger.Warnf("Error processing Kafka message: %s/%d/%d [key=%s]. Error: %v. Retrying...", message.Topic, message.Partition, message.Offset, asBase64String(message.Key), err)
-				}, func() {
-					consumer.k.logger.Infof("Successfully processed Kafka message after it previously failed: %s/%d/%d [key=%s]", message.Topic, message.Partition, message.Offset, asBase64String(message.Key))
-				}); err != nil {
-					consumer.k.logger.Errorf("Too many failed attempts at processing Kafka message: %s/%d/%d [key=%s]. Error: %v.", message.Topic, message.Partition, message.Offset, asBase64String(message.Key), err)
-				}
-			} else {
-				err := consumer.doCallback(session, message)
-				if err != nil {
-					consumer.k.logger.Errorf("Error processing Kafka message: %s/%d/%d [key=%s]. Error: %v.", message.Topic, message.Partition, message.Offset, asBase64String(message.Key), err)
-				}
-			}
-		}
-	}
-	return nil
+		}
+	}
 }
 
 func (consumer *consumer) flushBulkMessages(claim sarama.ConsumerGroupClaim,
